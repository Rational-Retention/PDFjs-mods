--- conflicted
+++ resolved
@@ -124,14 +124,7 @@
 })();
 
 var FontLoader = {
-<<<<<<< HEAD
   bind: function(fonts, callback) {
-    var worker = (typeof window == "undefined");
-=======
-  bind: function(fonts) {
-    var ready = true;
->>>>>>> 30bf6838
-
     function checkFontsLoaded() {
       for (var i = 0; i < fonts.length; i++) {
         var font = fonts[i];
@@ -159,7 +152,7 @@
         for (var j = 0; j < length; j++)
           str += String.fromCharCode(data[j]);
 
-        var rule = worker ? obj.bindWorker(str) : obj.bindDOM(str);
+        var rule = isWorker ? obj.bindWorker(str) : obj.bindDOM(str);
         if (rule) {
           rules.push(rule);
           names.push(font.name);
@@ -167,7 +160,7 @@
       }
     }
 
-    if (!worker && rules.length) {
+    if (!isWorker && rules.length) {
       FontLoader.prepareFontLoadEvent(rules, names);
     }
 
@@ -204,7 +197,6 @@
       // document to be processed before the inner.  That's still
       // fragile, but seems to work in practice.
 
-<<<<<<< HEAD
       var div = document.createElement("div");
       div.setAttribute("style",
                        'visibility: hidden;'+
@@ -216,10 +208,6 @@
       }
       div.innerHTML = html;
       document.body.appendChild(div);
-=======
-      isWorker ? obj.bindWorker(str) : obj.bindDOM(str);
-    }
->>>>>>> 30bf6838
 
       // XXX we should have a time-out here too, and maybe fire
       // pdfjsFontLoadFailed?
